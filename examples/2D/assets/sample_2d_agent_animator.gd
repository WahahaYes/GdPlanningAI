extends Node
## Simple animation script used to power the GdPAI 2D demo.

## Reference to the agent's entity
@export var entity: RigidBody2D
## Reference to the sprite.
@export var animated_sprite: AnimatedSprite2D
## Velocity threshold for sprite animation.
@export var idle_threshold: float = 1


func _process(_delta: float) -> void:
	# Animations.
	if entity.linear_velocity.length() > idle_threshold:
		animated_sprite.play("Run")
	else:
		animated_sprite.play("Idle")
	# Flip the agent to face their movement direction.
	if entity.linear_velocity.x < 0:
		animated_sprite.scale.x = -1
	elif entity.linear_velocity.x > 0:
<<<<<<< HEAD
		animated_sprite.scale.x = 1

	# Hacky way to display the goal and action being considered at this moment.
	var hunger: float = gdpai_agent.blackboard.get_property("hunger", 100.0)

	var goal_text: String
	if gdpai_agent.get_current_goal() != null:
		goal_text = gdpai_agent.get_current_goal().get_title()

	var action_text: String
	if (
		gdpai_agent.get_current_plan() != null
		and gdpai_agent.get_current_plan().get_plan().size() > 0
	):
		var step: int = min(
			gdpai_agent.get_current_plan_step(),
			gdpai_agent.get_current_plan().get_plan().size() - 1,
		)
		var action: Action = gdpai_agent.get_current_plan().get_plan()[step]
		action_text = action.get_title()

	display_text.text = (
		"Hunger: %.f\nGoal: %s\nCurrent\nAction: %s" % [hunger, goal_text, action_text]
	)
=======
		animated_sprite.scale.x = 1
>>>>>>> 3f60215b
<|MERGE_RESOLUTION|>--- conflicted
+++ resolved
@@ -19,31 +19,4 @@
 	if entity.linear_velocity.x < 0:
 		animated_sprite.scale.x = -1
 	elif entity.linear_velocity.x > 0:
-<<<<<<< HEAD
-		animated_sprite.scale.x = 1
-
-	# Hacky way to display the goal and action being considered at this moment.
-	var hunger: float = gdpai_agent.blackboard.get_property("hunger", 100.0)
-
-	var goal_text: String
-	if gdpai_agent.get_current_goal() != null:
-		goal_text = gdpai_agent.get_current_goal().get_title()
-
-	var action_text: String
-	if (
-		gdpai_agent.get_current_plan() != null
-		and gdpai_agent.get_current_plan().get_plan().size() > 0
-	):
-		var step: int = min(
-			gdpai_agent.get_current_plan_step(),
-			gdpai_agent.get_current_plan().get_plan().size() - 1,
-		)
-		var action: Action = gdpai_agent.get_current_plan().get_plan()[step]
-		action_text = action.get_title()
-
-	display_text.text = (
-		"Hunger: %.f\nGoal: %s\nCurrent\nAction: %s" % [hunger, goal_text, action_text]
-	)
-=======
-		animated_sprite.scale.x = 1
->>>>>>> 3f60215b
+		animated_sprite.scale.x = 1